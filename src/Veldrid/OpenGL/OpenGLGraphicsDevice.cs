﻿using static Veldrid.OpenGLBinding.OpenGLNative;
using static Veldrid.OpenGL.OpenGLUtil;
using System;
using Veldrid.OpenGLBinding;
using System.Collections.Concurrent;
using System.Runtime.InteropServices;
using System.Collections.Generic;
using System.Diagnostics;
using System.Threading;
using Veldrid.OpenGL.EAGL;
using static Veldrid.OpenGL.EGL.EGLNative;
using NativeLibrary = NativeLibraryLoader.NativeLibrary;
using System.Runtime.CompilerServices;

namespace Veldrid.OpenGL
{
    internal unsafe class OpenGLGraphicsDevice : GraphicsDevice
    {
<<<<<<< HEAD
        private ResourceFactory _resourceFactory;
        private string _deviceName;
=======
        private ResourceFactory _resourceFactory;
        private string _deviceName;
        private string _vendorName;
        private string _version;
        private string _shadingLanguageVersion;
        private GraphicsApiVersion _apiVersion;
>>>>>>> 72af08c5
        private GraphicsBackend _backendType;
        private GraphicsDeviceFeatures _features;
        private uint _vao;
        private readonly ConcurrentQueue<OpenGLDeferredResource> _resourcesToDispose
            = new ConcurrentQueue<OpenGLDeferredResource>();
        private IntPtr _glContext;
        private Action<IntPtr> _makeCurrent;
        private Func<IntPtr> _getCurrentContext;
        private Action<IntPtr> _deleteContext;
        private Action _swapBuffers;
        private Action<bool> _setSyncToVBlank;
        private OpenGLSwapchainFramebuffer _swapchainFramebuffer;
        private OpenGLTextureSamplerManager _textureSamplerManager;
        private OpenGLCommandExecutor _commandExecutor;
        private DebugProc _debugMessageCallback;
        private OpenGLExtensions _extensions;
        private bool _isDepthRangeZeroToOne;
        private BackendInfoOpenGL _openglInfo;

        private TextureSampleCount _maxColorTextureSamples;
        private uint _maxTextureSize;
        private uint _maxTexDepth;
        private uint _maxTexArrayLayers;
        private uint _minUboOffsetAlignment;
        private uint _minSsboOffsetAlignment;

        private readonly StagingMemoryPool _stagingMemoryPool = new StagingMemoryPool();
        private BlockingCollection<ExecutionThreadWorkItem> _workItems;
        private ExecutionThread _executionThread;
        private readonly object _commandListDisposalLock = new object();
        private readonly Dictionary<OpenGLCommandList, int> _submittedCommandListCounts
            = new Dictionary<OpenGLCommandList, int>();
        private readonly HashSet<OpenGLCommandList> _commandListsToDispose = new HashSet<OpenGLCommandList>();

        private readonly object _mappedResourceLock = new object();
        private readonly Dictionary<MappedResourceCacheKey, MappedResourceInfoWithStaging> _mappedResources
            = new Dictionary<MappedResourceCacheKey, MappedResourceInfoWithStaging>();

        private readonly object _resetEventsLock = new object();
        private readonly List<ManualResetEvent[]> _resetEvents = new List<ManualResetEvent[]>();
        private Swapchain _mainSwapchain;

        private bool _syncToVBlank;
<<<<<<< HEAD

        public int MajorVersion { get; private set; }
        public int MinorVersion { get; private set; }

        public override string DeviceName => _deviceName;
=======

        public override string DeviceName => _deviceName;

        public override string VendorName => _vendorName;

        public override GraphicsApiVersion ApiVersion => _apiVersion;
>>>>>>> 72af08c5

        public override GraphicsBackend BackendType => _backendType;

        public override bool IsUvOriginTopLeft => false;

        public override bool IsDepthRangeZeroToOne => _isDepthRangeZeroToOne;

        public override bool IsClipSpaceYInverted => false;

        public override ResourceFactory ResourceFactory => _resourceFactory;

        public OpenGLExtensions Extensions => _extensions;

        public override Swapchain MainSwapchain => _mainSwapchain;

        public override bool SyncToVerticalBlank
        {
            get => _syncToVBlank;
            set
            {
                if (_syncToVBlank != value)
                {
                    _syncToVBlank = value;
                    _executionThread.SetSyncToVerticalBlank(value);
                }
            }
        }

        public string Version => _version;

        public string ShadingLanguageVersion => _shadingLanguageVersion;

        public OpenGLTextureSamplerManager TextureSamplerManager => _textureSamplerManager;

        public override GraphicsDeviceFeatures Features => _features;

        public StagingMemoryPool StagingMemoryPool => _stagingMemoryPool;

        public OpenGLGraphicsDevice(
            GraphicsDeviceOptions options,
            OpenGLPlatformInfo platformInfo,
            uint width,
            uint height)
        {
            Init(options, platformInfo, width, height, true);
        }

        private void Init(
            GraphicsDeviceOptions options,
            OpenGLPlatformInfo platformInfo,
            uint width,
            uint height,
            bool loadFunctions)
        {
            _syncToVBlank = options.SyncToVerticalBlank;
            _glContext = platformInfo.OpenGLContextHandle;
            _makeCurrent = platformInfo.MakeCurrent;
            _getCurrentContext = platformInfo.GetCurrentContext;
            _deleteContext = platformInfo.DeleteContext;
            _swapBuffers = platformInfo.SwapBuffers;
            _setSyncToVBlank = platformInfo.SetSyncToVerticalBlank;
<<<<<<< HEAD
            LoadGetString(_glContext, platformInfo.GetProcAddress);
            string version = Util.GetString(glGetString(StringName.Version));
=======
            LoadGetString(_glContext, platformInfo.GetProcAddress);
            _version = Util.GetString(glGetString(StringName.Version));
            _shadingLanguageVersion = Util.GetString(glGetString(StringName.ShadingLanguageVersion));
            _vendorName = Util.GetString(glGetString(StringName.Vendor));
>>>>>>> 72af08c5
            _deviceName = Util.GetString(glGetString(StringName.Renderer));
            _backendType = _version.StartsWith("OpenGL ES") ? GraphicsBackend.OpenGLES : GraphicsBackend.OpenGL;

            LoadAllFunctions(_glContext, platformInfo.GetProcAddress, _backendType == GraphicsBackend.OpenGLES);

            int majorVersion, minorVersion;
            glGetIntegerv(GetPName.MajorVersion, &majorVersion);
            CheckLastError();
            glGetIntegerv(GetPName.MinorVersion, &minorVersion);
            CheckLastError();

            GraphicsApiVersion.TryParseGLVersion(_version, out _apiVersion);
            if (_apiVersion.Major != majorVersion ||
                _apiVersion.Minor != minorVersion)
            {
                // This mismatch should never be hit in valid OpenGL implementations.
                _apiVersion = new GraphicsApiVersion(majorVersion, minorVersion, 0, 0);
            }

            int extensionCount;
            glGetIntegerv(GetPName.NumExtensions, &extensionCount);
            CheckLastError();

            HashSet<string> extensions = new HashSet<string>();
            for (uint i = 0; i < extensionCount; i++)
            {
                byte* extensionNamePtr = glGetStringi(StringNameIndexed.Extensions, i);
                CheckLastError();
                if (extensionNamePtr != null)
                {
                    string extensionName = Util.GetString(extensionNamePtr);
                    extensions.Add(extensionName);
                }
            }

            _extensions = new OpenGLExtensions(extensions, _backendType, majorVersion, minorVersion);

            bool drawIndirect = _extensions.DrawIndirect || _extensions.MultiDrawIndirect;
            _features = new GraphicsDeviceFeatures(
                computeShader: _extensions.ComputeShaders,
                geometryShader: _extensions.GeometryShader,
                tessellationShaders: _extensions.TessellationShader,
                multipleViewports: _extensions.ARB_ViewportArray,
                samplerLodBias: _backendType == GraphicsBackend.OpenGL,
                drawBaseVertex: _extensions.DrawElementsBaseVertex,
                drawBaseInstance: _extensions.GLVersion(4, 2),
                drawIndirect: drawIndirect,
                drawIndirectBaseInstance: drawIndirect,
                fillModeWireframe: _backendType == GraphicsBackend.OpenGL,
                samplerAnisotropy: _extensions.AnisotropicFilter,
                depthClipDisable: _backendType == GraphicsBackend.OpenGL,
                texture1D: _backendType == GraphicsBackend.OpenGL,
                independentBlend: _extensions.IndependentBlend,
                structuredBuffer: _extensions.StorageBuffers,
                subsetTextureView: _extensions.ARB_TextureView,
                commandListDebugMarkers: _extensions.KHR_Debug || _extensions.EXT_DebugMarker,
                bufferRangeBinding: _extensions.ARB_uniform_buffer_object,
                shaderFloat64: _extensions.ARB_GpuShaderFp64);

            int uboAlignment;
            glGetIntegerv(GetPName.UniformBufferOffsetAlignment, &uboAlignment);
            CheckLastError();
            _minUboOffsetAlignment = (uint)uboAlignment;

            if (_features.StructuredBuffer)
            {
                int ssboAlignment;
                glGetIntegerv(GetPName.ShaderStorageBufferOffsetAlignment, &ssboAlignment);
                CheckLastError();
                _minSsboOffsetAlignment = (uint)ssboAlignment;
            }

            _resourceFactory = new OpenGLResourceFactory(this);

            glGenVertexArrays(1, out _vao);
            CheckLastError();

            glBindVertexArray(_vao);
            CheckLastError();

            if (options.Debug && (_extensions.KHR_Debug || _extensions.ARB_DebugOutput))
            {
                EnableDebugCallback();
            }

            bool backbufferIsSrgb = ManualSrgbBackbufferQuery();

            PixelFormat swapchainFormat;
            if (options.SwapchainSrgbFormat && (backbufferIsSrgb || RuntimeInformation.IsOSPlatform(OSPlatform.OSX)))
            {
                swapchainFormat = PixelFormat.B8_G8_R8_A8_UNorm_SRgb;
            }
            else
            {
                swapchainFormat = PixelFormat.B8_G8_R8_A8_UNorm;
            }

            _swapchainFramebuffer = new OpenGLSwapchainFramebuffer(
                width,
                height,
                swapchainFormat,
                options.SwapchainDepthFormat,
                swapchainFormat != PixelFormat.B8_G8_R8_A8_UNorm_SRgb);

            // Set miscellaneous initial states.
            if (_backendType == GraphicsBackend.OpenGL)
            {
                glEnable(EnableCap.TextureCubeMapSeamless);
                CheckLastError();
            }

            _textureSamplerManager = new OpenGLTextureSamplerManager(_extensions);
            _commandExecutor = new OpenGLCommandExecutor(this, platformInfo);

            int maxColorTextureSamples;
            if (_backendType == GraphicsBackend.OpenGL)
            {
                glGetIntegerv(GetPName.MaxColorTextureSamples, &maxColorTextureSamples);
                CheckLastError();
            }
            else
            {
                glGetIntegerv(GetPName.MaxSamples, &maxColorTextureSamples);
                CheckLastError();
            }
            if (maxColorTextureSamples >= 32)
            {
                _maxColorTextureSamples = TextureSampleCount.Count32;
            }
            else if (maxColorTextureSamples >= 16)
            {
                _maxColorTextureSamples = TextureSampleCount.Count16;
            }
            else if (maxColorTextureSamples >= 8)
            {
                _maxColorTextureSamples = TextureSampleCount.Count8;
            }
            else if (maxColorTextureSamples >= 4)
            {
                _maxColorTextureSamples = TextureSampleCount.Count4;
            }
            else if (maxColorTextureSamples >= 2)
            {
                _maxColorTextureSamples = TextureSampleCount.Count2;
            }
            else
            {
                _maxColorTextureSamples = TextureSampleCount.Count1;
            }

            int maxTexSize;

            glGetIntegerv(GetPName.MaxTextureSize, &maxTexSize);
            CheckLastError();

            int maxTexDepth;
            glGetIntegerv(GetPName.Max3DTextureSize, &maxTexDepth);
            CheckLastError();

            int maxTexArrayLayers;
            glGetIntegerv(GetPName.MaxArrayTextureLayers, &maxTexArrayLayers);
            CheckLastError();

            if (options.PreferDepthRangeZeroToOne && _extensions.ARB_ClipControl)
            {
                glClipControl(ClipControlOrigin.LowerLeft, ClipControlDepthRange.ZeroToOne);
                CheckLastError();
                _isDepthRangeZeroToOne = true;
            }

            _maxTextureSize = (uint)maxTexSize;
            _maxTexDepth = (uint)maxTexDepth;
            _maxTexArrayLayers = (uint)maxTexArrayLayers;

            _mainSwapchain = new OpenGLSwapchain(
                this,
                _swapchainFramebuffer,
                platformInfo.ResizeSwapchain);

            _workItems = new BlockingCollection<ExecutionThreadWorkItem>(new ConcurrentQueue<ExecutionThreadWorkItem>());
            platformInfo.ClearCurrentContext();
            _executionThread = new ExecutionThread(this, _workItems, _makeCurrent, _glContext);
            _openglInfo = new BackendInfoOpenGL(this);

            PostDeviceCreated();
        }

        private bool ManualSrgbBackbufferQuery()
        {
            if (_backendType == GraphicsBackend.OpenGLES && !_extensions.EXT_sRGBWriteControl)
            {
                return false;
            }

            glGenTextures(1, out uint copySrc);
            CheckLastError();

            float* data = stackalloc float[4];
            data[0] = 0.5f;
            data[1] = 0.5f;
            data[2] = 0.5f;
            data[3] = 1f;

            glActiveTexture(TextureUnit.Texture0);
            CheckLastError();
            glBindTexture(TextureTarget.Texture2D, copySrc);
            CheckLastError();
            glTexImage2D(TextureTarget.Texture2D, 0, PixelInternalFormat.Rgba32f, 1, 1, 0, GLPixelFormat.Rgba, GLPixelType.Float, data);
            CheckLastError();
            glGenFramebuffers(1, out uint copySrcFb);
            CheckLastError();

            glBindFramebuffer(FramebufferTarget.ReadFramebuffer, copySrcFb);
            CheckLastError();
            glFramebufferTexture2D(FramebufferTarget.ReadFramebuffer, GLFramebufferAttachment.ColorAttachment0, TextureTarget.Texture2D, copySrc, 0);
            CheckLastError();

            glEnable(EnableCap.FramebufferSrgb);
            CheckLastError();
            glBlitFramebuffer(
                0, 0, 1, 1,
                0, 0, 1, 1,
                ClearBufferMask.ColorBufferBit,
                BlitFramebufferFilter.Nearest);
            CheckLastError();

            glDisable(EnableCap.FramebufferSrgb);
            CheckLastError();

            glBindFramebuffer(FramebufferTarget.ReadFramebuffer, 0);
            CheckLastError();
            glBindFramebuffer(FramebufferTarget.DrawFramebuffer, copySrcFb);
            CheckLastError();
            glBlitFramebuffer(
                0, 0, 1, 1,
                0, 0, 1, 1,
                ClearBufferMask.ColorBufferBit,
                BlitFramebufferFilter.Nearest);
            CheckLastError();
            if (_backendType == GraphicsBackend.OpenGLES)
            {
                glBindFramebuffer(FramebufferTarget.ReadFramebuffer, copySrc);
                CheckLastError();
                glReadPixels(
                    0, 0, 1, 1,
                    GLPixelFormat.Rgba,
                    GLPixelType.Float,
                    data);
                CheckLastError();
            }
            else
            {
                glGetTexImage(TextureTarget.Texture2D, 0, GLPixelFormat.Rgba, GLPixelType.Float, data);
                CheckLastError();
            }

            glDeleteFramebuffers(1, ref copySrcFb);
            glDeleteTextures(1, ref copySrc);

            return data[0] > 0.6f;
        }

        public OpenGLGraphicsDevice(GraphicsDeviceOptions options, SwapchainDescription swapchainDescription)
        {
            options.SwapchainDepthFormat = swapchainDescription.DepthFormat;
            options.SwapchainSrgbFormat = swapchainDescription.ColorSrgb;
            options.SyncToVerticalBlank = swapchainDescription.SyncToVerticalBlank;

            SwapchainSource source = swapchainDescription.Source;
            if (source is UIViewSwapchainSource uiViewSource)
            {
                InitializeUIView(options, uiViewSource.UIView);
            }
            else if (source is AndroidSurfaceSwapchainSource androidSource)
            {
                IntPtr aNativeWindow = Android.AndroidRuntime.ANativeWindow_fromSurface(
                    androidSource.JniEnv,
                    androidSource.Surface);
                InitializeANativeWindow(options, aNativeWindow, swapchainDescription);
            }
            else
            {
                throw new VeldridException(
                    "This function does not support creating an OpenGLES GraphicsDevice with the given SwapchainSource.");
            }
        }

        private void InitializeUIView(GraphicsDeviceOptions options, IntPtr uIViewPtr)
        {
            EAGLContext eaglContext = EAGLContext.Create(EAGLRenderingAPI.OpenGLES3);
            if (!EAGLContext.setCurrentContext(eaglContext.NativePtr))
            {
                throw new VeldridException("Unable to make newly-created EAGLContext current.");
            }

            MetalBindings.UIView uiView = new MetalBindings.UIView(uIViewPtr);

            CAEAGLLayer eaglLayer = CAEAGLLayer.New();
            eaglLayer.opaque = true;
            eaglLayer.frame = uiView.frame;
            uiView.layer.addSublayer(eaglLayer.NativePtr);

            NativeLibrary glesLibrary = new NativeLibrary("/System/Library/Frameworks/OpenGLES.framework/OpenGLES");

            Func<string, IntPtr> getProcAddress = name => glesLibrary.LoadFunction(name);

            LoadAllFunctions(eaglContext.NativePtr, getProcAddress, true);

            glGenFramebuffers(1, out uint fb);
            CheckLastError();
            glBindFramebuffer(FramebufferTarget.Framebuffer, fb);
            CheckLastError();

            glGenRenderbuffers(1, out uint colorRB);
            CheckLastError();

            glBindRenderbuffer(RenderbufferTarget.Renderbuffer, colorRB);
            CheckLastError();

            bool result = eaglContext.renderBufferStorage((UIntPtr)RenderbufferTarget.Renderbuffer, eaglLayer.NativePtr);
            if (!result)
            {
                throw new VeldridException($"Failed to associate OpenGLES Renderbuffer with CAEAGLLayer.");
            }

            glGetRenderbufferParameteriv(
                RenderbufferTarget.Renderbuffer,
                RenderbufferPname.RenderbufferWidth,
                out int fbWidth);
            CheckLastError();

            glGetRenderbufferParameteriv(
                RenderbufferTarget.Renderbuffer,
                RenderbufferPname.RenderbufferHeight,
                out int fbHeight);
            CheckLastError();

            glFramebufferRenderbuffer(
                FramebufferTarget.Framebuffer,
                GLFramebufferAttachment.ColorAttachment0,
                RenderbufferTarget.Renderbuffer,
                colorRB);
            CheckLastError();

            uint depthRB = 0;
            bool hasDepth = options.SwapchainDepthFormat != null;
            if (hasDepth)
            {
                glGenRenderbuffers(1, out depthRB);
                CheckLastError();

                glBindRenderbuffer(RenderbufferTarget.Renderbuffer, depthRB);
                CheckLastError();

                glRenderbufferStorage(
                    RenderbufferTarget.Renderbuffer,
                    (uint)OpenGLFormats.VdToGLSizedInternalFormat(options.SwapchainDepthFormat.Value, true),
                    (uint)fbWidth,
                    (uint)fbHeight);
                CheckLastError();

                glFramebufferRenderbuffer(
                    FramebufferTarget.Framebuffer,
                    GLFramebufferAttachment.DepthAttachment,
                    RenderbufferTarget.Renderbuffer,
                    depthRB);
                CheckLastError();
            }

            FramebufferErrorCode status = glCheckFramebufferStatus(FramebufferTarget.Framebuffer);
            CheckLastError();
            if (status != FramebufferErrorCode.FramebufferComplete)
            {
                throw new VeldridException($"The OpenGLES main Swapchain Framebuffer was incomplete after initialization.");
            }

            glBindFramebuffer(FramebufferTarget.Framebuffer, fb);
            CheckLastError();

            Action<IntPtr> setCurrentContext = ctx =>
            {
                if (!EAGLContext.setCurrentContext(ctx))
                {
                    throw new VeldridException($"Unable to set the thread's current GL context.");
                }
            };

            Action swapBuffers = () =>
            {
                glBindRenderbuffer(RenderbufferTarget.Renderbuffer, colorRB);
                CheckLastError();

                bool presentResult = eaglContext.presentRenderBuffer((UIntPtr)RenderbufferTarget.Renderbuffer);
                CheckLastError();
                if (!presentResult)
                {
                    throw new VeldridException($"Failed to present the EAGL RenderBuffer.");
                }
            };

            Action setSwapchainFramebuffer = () =>
            {
                glBindFramebuffer(FramebufferTarget.Framebuffer, fb);
                CheckLastError();
            };

            Action<uint, uint> resizeSwapchain = (w, h) =>
            {
                eaglLayer.frame = uiView.frame;

                _executionThread.Run(() =>
                {
                    glBindRenderbuffer(RenderbufferTarget.Renderbuffer, colorRB);
                    CheckLastError();

                    bool rbStorageResult = eaglContext.renderBufferStorage(
                        (UIntPtr)RenderbufferTarget.Renderbuffer,
                        eaglLayer.NativePtr);
                    if (!rbStorageResult)
                    {
                        throw new VeldridException($"Failed to associate OpenGLES Renderbuffer with CAEAGLLayer.");
                    }

                    glGetRenderbufferParameteriv(
                        RenderbufferTarget.Renderbuffer,
                        RenderbufferPname.RenderbufferWidth,
                        out int newWidth);
                    CheckLastError();

                    glGetRenderbufferParameteriv(
                        RenderbufferTarget.Renderbuffer,
                        RenderbufferPname.RenderbufferHeight,
                        out int newHeight);
                    CheckLastError();

                    if (hasDepth)
                    {
                        Debug.Assert(depthRB != 0);
                        glBindRenderbuffer(RenderbufferTarget.Renderbuffer, depthRB);
                        CheckLastError();

                        glRenderbufferStorage(
                            RenderbufferTarget.Renderbuffer,
                            (uint)OpenGLFormats.VdToGLSizedInternalFormat(options.SwapchainDepthFormat.Value, true),
                            (uint)newWidth,
                            (uint)newHeight);
                        CheckLastError();
                    }
                });
            };

            Action<IntPtr> destroyContext = ctx =>
            {
                eaglLayer.removeFromSuperlayer();
                eaglLayer.Release();
                eaglContext.Release();
                glesLibrary.Dispose();
            };

            OpenGLPlatformInfo platformInfo = new OpenGLPlatformInfo(
                eaglContext.NativePtr,
                getProcAddress,
                setCurrentContext,
                () => EAGLContext.currentContext.NativePtr,
                () => setCurrentContext(IntPtr.Zero),
                destroyContext,
                swapBuffers,
                syncInterval => { },
                setSwapchainFramebuffer,
                resizeSwapchain);

            Init(options, platformInfo, (uint)fbWidth, (uint)fbHeight, false);
        }

        private void InitializeANativeWindow(
            GraphicsDeviceOptions options,
            IntPtr aNativeWindow,
            SwapchainDescription swapchainDescription)
        {
            IntPtr display = eglGetDisplay(0);
            if (display == IntPtr.Zero)
            {
                throw new VeldridException($"Failed to get the default Android EGLDisplay: {eglGetError()}");
            }

            int major, minor;
            if (eglInitialize(display, &major, &minor) == 0)
            {
                throw new VeldridException($"Failed to initialize EGL: {eglGetError()}");
            }

            int[] attribs =
            {
                EGL_RED_SIZE, 8,
                EGL_GREEN_SIZE, 8,
                EGL_BLUE_SIZE, 8,
                EGL_ALPHA_SIZE, 8,
                EGL_DEPTH_SIZE,
                swapchainDescription.DepthFormat != null
                    ? GetDepthBits(swapchainDescription.DepthFormat.Value)
                    : 0,
                EGL_SURFACE_TYPE, EGL_WINDOW_BIT,
                EGL_RENDERABLE_TYPE, EGL_OPENGL_ES3_BIT,
                EGL_NONE,
            };

            IntPtr* configs = stackalloc IntPtr[50];

            fixed (int* attribsPtr = attribs)
            {
                int num_config;
                if (eglChooseConfig(display, attribsPtr, configs, 50, &num_config) == 0)
                {
                    throw new VeldridException($"Failed to select a valid EGLConfig: {eglGetError()}");
                }
            }

            IntPtr bestConfig = configs[0];

            int format;
            if (eglGetConfigAttrib(display, bestConfig, EGL_NATIVE_VISUAL_ID, &format) == 0)
            {
                throw new VeldridException($"Failed to get the EGLConfig's format: {eglGetError()}");
            }

            Android.AndroidRuntime.ANativeWindow_setBuffersGeometry(aNativeWindow, 0, 0, format);

            IntPtr eglWindowSurface = eglCreateWindowSurface(display, bestConfig, aNativeWindow, null);
            if (eglWindowSurface == IntPtr.Zero)
            {
                throw new VeldridException(
                    $"Failed to create an EGL surface from the Android native window: {eglGetError()}");
            }

            int* contextAttribs = stackalloc int[3];
            contextAttribs[0] = EGL_CONTEXT_CLIENT_VERSION;
            contextAttribs[1] = 2;
            contextAttribs[2] = EGL_NONE;
            IntPtr context = eglCreateContext(display, bestConfig, IntPtr.Zero, contextAttribs);
            if (context == IntPtr.Zero)
            {
                throw new VeldridException($"Failed to create an EGLContext: " + eglGetError());
            }

            Action<IntPtr> makeCurrent = ctx =>
            {
                if (eglMakeCurrent(display, eglWindowSurface, eglWindowSurface, ctx) == 0)
                {
                    throw new VeldridException($"Failed to make the EGLContext {ctx} current: {eglGetError()}");
                }
            };

            makeCurrent(context);

            Action clearContext = () =>
            {
                if (eglMakeCurrent(display, IntPtr.Zero, IntPtr.Zero, IntPtr.Zero) == 0)
                {
                    throw new VeldridException("Failed to clear the current EGLContext: " + eglGetError());
                }
            };

            Action swapBuffers = () =>
            {
                if (eglSwapBuffers(display, eglWindowSurface) == 0)
                {
                    throw new VeldridException("Failed to swap buffers: " + eglGetError());
                }
            };

            Action<bool> setSync = vsync =>
            {
                if (eglSwapInterval(display, vsync ? 1 : 0) == 0)
                {
                    throw new VeldridException($"Failed to set the swap interval: " + eglGetError());
                }
            };

            // Set the desired initial state.
            setSync(swapchainDescription.SyncToVerticalBlank);

            Action<IntPtr> destroyContext = ctx =>
            {
                if (eglDestroyContext(display, ctx) == 0)
                {
                    throw new VeldridException($"Failed to destroy EGLContext {ctx}: {eglGetError()}");
                }
            };

            OpenGLPlatformInfo platformInfo = new OpenGLPlatformInfo(
                context,
                eglGetProcAddress,
                makeCurrent,
                eglGetCurrentContext,
                clearContext,
                destroyContext,
                swapBuffers,
                setSync);

            Init(options, platformInfo, swapchainDescription.Width, swapchainDescription.Height, true);
        }

        private static int GetDepthBits(PixelFormat value)
        {
            switch (value)
            {
                case PixelFormat.R16_UNorm:
                    return 16;
                case PixelFormat.R32_Float:
                    return 32;
                default:
                    throw new VeldridException($"Unsupported depth format: {value}");
            }
        }

        private protected override void SubmitCommandsCore(
            CommandList cl,
            Fence fence)
        {
            lock (_commandListDisposalLock)
            {
                OpenGLCommandList glCommandList = Util.AssertSubtype<CommandList, OpenGLCommandList>(cl);
                OpenGLCommandEntryList entryList = glCommandList.CurrentCommands;
                IncrementCount(glCommandList);
                _executionThread.ExecuteCommands(entryList);
                if (fence is OpenGLFence glFence)
                {
                    glFence.Set();
                }
            }
        }

        private int IncrementCount(OpenGLCommandList glCommandList)
        {
            if (_submittedCommandListCounts.TryGetValue(glCommandList, out int count))
            {
                count += 1;
            }
            else
            {
                count = 1;
            }

            _submittedCommandListCounts[glCommandList] = count;
            return count;
        }

        private int DecrementCount(OpenGLCommandList glCommandList)
        {
            if (_submittedCommandListCounts.TryGetValue(glCommandList, out int count))
            {
                count -= 1;
            }
            else
            {
                count = -1;
            }

            if (count == 0)
            {
                _submittedCommandListCounts.Remove(glCommandList);
            }
            else
            {
                _submittedCommandListCounts[glCommandList] = count;
            }
            return count;
        }

        private int GetCount(OpenGLCommandList glCommandList)
        {
            return _submittedCommandListCounts.TryGetValue(glCommandList, out int count) ? count : 0;
        }

        private protected override void SwapBuffersCore(Swapchain swapchain)
        {
            WaitForIdle();

            _executionThread.SwapBuffers();
        }

        private protected override void WaitForIdleCore()
        {
            _executionThread.WaitForIdle();
        }

        public override TextureSampleCount GetSampleCountLimit(PixelFormat format, bool depthFormat)
        {
            return _maxColorTextureSamples;
        }

        private protected override bool GetPixelFormatSupportCore(
            PixelFormat format,
            TextureType type,
            TextureUsage usage,
            out PixelFormatProperties properties)
        {
            if (type == TextureType.Texture1D && !_features.Texture1D
                || !OpenGLFormats.IsFormatSupported(_extensions, format, _backendType))
            {
                properties = default(PixelFormatProperties);
                return false;
            }

            uint sampleCounts = 0;
            int max = (int)_maxColorTextureSamples + 1;
            for (int i = 0; i < max; i++)
            {
                sampleCounts |= (uint)(1 << i);
            }

            properties = new PixelFormatProperties(
                _maxTextureSize,
                type == TextureType.Texture1D ? 1 : _maxTextureSize,
                type != TextureType.Texture3D ? 1 : _maxTexDepth,
                uint.MaxValue,
                type == TextureType.Texture3D ? 1 : _maxTexArrayLayers,
                sampleCounts);
            return true;
        }

        protected override MappedResource MapCore(MappableResource resource, MapMode mode, uint subresource)
        {
            MappedResourceCacheKey key = new MappedResourceCacheKey(resource, subresource);
            lock (_mappedResourceLock)
            {
                if (_mappedResources.TryGetValue(key, out MappedResourceInfoWithStaging info))
                {
                    if (info.Mode != mode)
                    {
                        throw new VeldridException("The given resource was already mapped with a different MapMode.");
                    }

                    info.RefCount += 1;
                    _mappedResources[key] = info;
                    return info.MappedResource;
                }
            }

            return _executionThread.Map(resource, mode, subresource);
        }

        protected override void UnmapCore(MappableResource resource, uint subresource)
        {
            _executionThread.Unmap(resource, subresource);
        }

        private protected override void UpdateBufferCore(DeviceBuffer buffer, uint bufferOffsetInBytes, IntPtr source, uint sizeInBytes)
        {
            lock (_mappedResourceLock)
            {
                if (_mappedResources.ContainsKey(new MappedResourceCacheKey(buffer, 0)))
                {
                    throw new VeldridException("Cannot call UpdateBuffer on a currently-mapped Buffer.");
                }
            }
            StagingBlock sb = _stagingMemoryPool.Stage(source, sizeInBytes);
            _executionThread.UpdateBuffer(buffer, bufferOffsetInBytes, sb);
        }

        private protected override void UpdateTextureCore(
            Texture texture,
            IntPtr source,
            uint sizeInBytes,
            uint x,
            uint y,
            uint z,
            uint width,
            uint height,
            uint depth,
            uint mipLevel,
            uint arrayLayer)
        {
            StagingBlock textureData = _stagingMemoryPool.Stage(source, sizeInBytes);
            StagingBlock argBlock = _stagingMemoryPool.GetStagingBlock(UpdateTextureArgsSize);
            ref UpdateTextureArgs args = ref Unsafe.AsRef<UpdateTextureArgs>(argBlock.Data);
            args.Data = (IntPtr)textureData.Data;
            args.X = x;
            args.Y = y;
            args.Z = z;
            args.Width = width;
            args.Height = height;
            args.Depth = depth;
            args.MipLevel = mipLevel;
            args.ArrayLayer = arrayLayer;

            _executionThread.UpdateTexture(texture, argBlock.Id, textureData.Id);
        }

        private static readonly uint UpdateTextureArgsSize = (uint)Unsafe.SizeOf<UpdateTextureArgs>();

        private struct UpdateTextureArgs
        {
            public IntPtr Data;
            public uint X;
            public uint Y;
            public uint Z;
            public uint Width;
            public uint Height;
            public uint Depth;
            public uint MipLevel;
            public uint ArrayLayer;
        }

        public override bool WaitForFence(Fence fence, ulong nanosecondTimeout)
        {
            return Util.AssertSubtype<Fence, OpenGLFence>(fence).Wait(nanosecondTimeout);
        }

        public override bool WaitForFences(Fence[] fences, bool waitAll, ulong nanosecondTimeout)
        {
            int msTimeout;
            if (nanosecondTimeout == ulong.MaxValue)
            {
                msTimeout = -1;
            }
            else
            {
                msTimeout = (int)Math.Min(nanosecondTimeout / 1_000_000, int.MaxValue);
            }

            ManualResetEvent[] events = GetResetEventArray(fences.Length);
            for (int i = 0; i < fences.Length; i++)
            {
                events[i] = Util.AssertSubtype<Fence, OpenGLFence>(fences[i]).ResetEvent;
            }
            bool result;
            if (waitAll)
            {
                result = WaitHandle.WaitAll(events, msTimeout);
            }
            else
            {
                int index = WaitHandle.WaitAny(events, msTimeout);
                result = index != WaitHandle.WaitTimeout;
            }

            ReturnResetEventArray(events);

            return result;
        }

        private ManualResetEvent[] GetResetEventArray(int length)
        {
            lock (_resetEventsLock)
            {
                for (int i = _resetEvents.Count - 1; i > 0; i--)
                {
                    ManualResetEvent[] array = _resetEvents[i];
                    if (array.Length == length)
                    {
                        _resetEvents.RemoveAt(i);
                        return array;
                    }
                }
            }

            ManualResetEvent[] newArray = new ManualResetEvent[length];
            return newArray;
        }

        private void ReturnResetEventArray(ManualResetEvent[] array)
        {
            lock (_resetEventsLock)
            {
                _resetEvents.Add(array);
            }
        }

        public override void ResetFence(Fence fence)
        {
            Util.AssertSubtype<Fence, OpenGLFence>(fence).Reset();
        }

        internal void EnqueueDisposal(OpenGLDeferredResource resource)
        {
            _resourcesToDispose.Enqueue(resource);
        }

        internal void EnqueueDisposal(OpenGLCommandList commandList)
        {
            lock (_commandListDisposalLock)
            {
                if (GetCount(commandList) > 0)
                {
                    _commandListsToDispose.Add(commandList);
                }
                else
                {
                    commandList.DestroyResources();
                }
            }
        }

        internal bool CheckCommandListDisposal(OpenGLCommandList commandList)
        {

            lock (_commandListDisposalLock)
            {
                int count = DecrementCount(commandList);
                if (count == 0)
                {
                    if (_commandListsToDispose.Remove(commandList))
                    {
                        commandList.DestroyResources();
                        return true;
                    }
                }

                return false;
            }
        }

        private void FlushDisposables()
        {
            while (_resourcesToDispose.TryDequeue(out OpenGLDeferredResource resource))
            {
                resource.DestroyGLResources();
            }
        }

        public void EnableDebugCallback() => EnableDebugCallback(DebugSeverity.DebugSeverityNotification);
        public void EnableDebugCallback(DebugSeverity minimumSeverity) => EnableDebugCallback(DefaultDebugCallback(minimumSeverity));
        public void EnableDebugCallback(DebugProc callback)
        {
            glEnable(EnableCap.DebugOutput);
            CheckLastError();
            // The debug callback delegate must be persisted, otherwise errors will occur
            // when the OpenGL drivers attempt to call it after it has been collected.
            _debugMessageCallback = callback;
            glDebugMessageCallback(_debugMessageCallback, null);
            CheckLastError();
        }

        private DebugProc DefaultDebugCallback(DebugSeverity minimumSeverity)
        {
            return (source, type, id, severity, length, message, userParam) =>
            {
                if (severity >= minimumSeverity
                    && type != DebugType.DebugTypeMarker
                    && type != DebugType.DebugTypePushGroup
                    && type != DebugType.DebugTypePopGroup)
                {
                    string messageString = Marshal.PtrToStringAnsi((IntPtr)message, (int)length);
                    Debug.WriteLine($"GL DEBUG MESSAGE: {source}, {type}, {id}. {severity}: {messageString}");
                }
            };
        }

        protected override void PlatformDispose()
        {
            FlushAndFinish();
            _executionThread.Terminate();
        }

        public override bool GetOpenGLInfo(out BackendInfoOpenGL info)
        {
            info = _openglInfo;
            return true;
        }

        internal void ExecuteOnGLThread(Action action)
        {
            _executionThread.Run(action);
            _executionThread.WaitForIdle();
        }

        internal void FlushAndFinish()
        {
            _executionThread.FlushAndFinish();
        }

        internal void EnsureResourceInitialized(OpenGLDeferredResource deferredResource)
        {
            _executionThread.InitializeResource(deferredResource);
        }

        internal override uint GetUniformBufferMinOffsetAlignmentCore() => _minUboOffsetAlignment;

        internal override uint GetStructuredBufferMinOffsetAlignmentCore() => _minSsboOffsetAlignment;

        private class ExecutionThread
        {
            private readonly OpenGLGraphicsDevice _gd;
            private readonly BlockingCollection<ExecutionThreadWorkItem> _workItems;
            private readonly Action<IntPtr> _makeCurrent;
            private readonly IntPtr _context;
            private bool _terminated;
            private readonly List<Exception> _exceptions = new List<Exception>();
            private readonly object _exceptionsLock = new object();

            public ExecutionThread(
                OpenGLGraphicsDevice gd,
                BlockingCollection<ExecutionThreadWorkItem> workItems,
                Action<IntPtr> makeCurrent,
                IntPtr context)
            {
                _gd = gd;
                _workItems = workItems;
                _makeCurrent = makeCurrent;
                _context = context;
                Thread thread = new Thread(Run);
                thread.IsBackground = true;
                thread.Start();
            }

            private void Run()
            {
                _makeCurrent(_context);
                while (!_terminated)
                {
                    ExecutionThreadWorkItem workItem = _workItems.Take();
                    ExecuteWorkItem(workItem);
                }
            }

            private void ExecuteWorkItem(ExecutionThreadWorkItem workItem)
            {
                try
                {
                    switch (workItem.Type)
                    {
                        case WorkItemType.ExecuteList:
                        {
                            OpenGLCommandEntryList list = (OpenGLCommandEntryList)workItem.Object0;
                            try
                            {
                                list.ExecuteAll(_gd._commandExecutor);
                            }
                            finally
                            {
                                if (!_gd.CheckCommandListDisposal(list.Parent))
                                {
                                    list.Parent.OnCompleted(list);
                                }
                            }
                        }
                        break;
                        case WorkItemType.Map:
                        {
                            MappableResource resourceToMap = (MappableResource)workItem.Object0;
                            ManualResetEventSlim mre = (ManualResetEventSlim)workItem.Object1;

                            MapParams* resultPtr = (MapParams*)Util.UnpackIntPtr(workItem.UInt0, workItem.UInt1);

                            if (resultPtr->Map)
                            {
                                ExecuteMapResource(
                                    resourceToMap,
                                    mre,
                                    resultPtr);
                            }
                            else
                            {
                                ExecuteUnmapResource(resourceToMap, resultPtr->Subresource, mre);
                            }
                        }
                        break;
                        case WorkItemType.UpdateBuffer:
                        {
                            DeviceBuffer updateBuffer = (DeviceBuffer)workItem.Object0;
                            uint offsetInBytes = workItem.UInt0;
                            StagingBlock stagingBlock = _gd.StagingMemoryPool.RetrieveById(workItem.UInt1);

                            _gd._commandExecutor.UpdateBuffer(
                                updateBuffer,
                                offsetInBytes,
                                (IntPtr)stagingBlock.Data,
                                stagingBlock.SizeInBytes);

                            _gd.StagingMemoryPool.Free(stagingBlock);
                        }
                        break;
                        case WorkItemType.UpdateTexture:
                            Texture texture = (Texture)workItem.Object0;
                            StagingMemoryPool pool = _gd.StagingMemoryPool;
                            StagingBlock argBlock = pool.RetrieveById(workItem.UInt0);
                            StagingBlock textureData = pool.RetrieveById(workItem.UInt1);
                            ref UpdateTextureArgs args = ref Unsafe.AsRef<UpdateTextureArgs>(argBlock.Data);

                            _gd._commandExecutor.UpdateTexture(
                                texture, args.Data, args.X, args.Y, args.Z,
                                args.Width, args.Height, args.Depth, args.MipLevel, args.ArrayLayer);

                            pool.Free(argBlock);
                            pool.Free(textureData);
                            break;
                        case WorkItemType.GenericAction:
                        {
                            ((Action)workItem.Object0)();
                        }
                        break;
                        case WorkItemType.TerminateAction:
                        {
                            // Check if the OpenGL context has already been destroyed by the OS. If so, just exit out.
                            uint error = glGetError();
                            if (error == (uint)ErrorCode.InvalidOperation)
                            {
                                return;
                            }
                            _makeCurrent(_gd._glContext);

                            _gd.FlushDisposables();
                            _gd._deleteContext(_gd._glContext);
                            _gd.StagingMemoryPool.Dispose();
                            _terminated = true;
                        }
                        break;
                        case WorkItemType.SetSyncToVerticalBlank:
                        {
                            bool value = workItem.UInt0 == 1 ? true : false;
                            _gd._setSyncToVBlank(value);
                        }
                        break;
                        case WorkItemType.SwapBuffers:
                        {
                            _gd._swapBuffers();
                            _gd.FlushDisposables();
                        }
                        break;
                        case WorkItemType.WaitForIdle:
                        {
                            _gd.FlushDisposables();
                            bool isFullFlush = workItem.UInt0 != 0;
                            if (isFullFlush)
                            {
                                glFlush();
                                glFinish();
                            }
                            ((ManualResetEventSlim)workItem.Object0).Set();
                        }
                        break;
                        case WorkItemType.InitializeResource:
                        {
                            InitializeResourceInfo info = (InitializeResourceInfo)workItem.Object0;
                            try
                            {
                                info.DeferredResource.EnsureResourcesCreated();
                            }
                            catch (Exception e)
                            {
                                info.Exception = e;
                            }
                            finally
                            {
                                info.ResetEvent.Set();
                            }
                        }
                        break;
                        default:
                            throw new InvalidOperationException("Invalid command type: " + workItem.Type);
                    }
                }
                catch (Exception e) when (!Debugger.IsAttached)
                {
                    lock (_exceptionsLock)
                    {
                        _exceptions.Add(e);
                    }
                }
            }

            private void ExecuteMapResource(
                MappableResource resource,
                ManualResetEventSlim mre,
                MapParams* result)
            {
                uint subresource = result->Subresource;
                MapMode mode = result->MapMode;

                MappedResourceCacheKey key = new MappedResourceCacheKey(resource, subresource);
                try
                {
                    lock (_gd._mappedResourceLock)
                    {
                        Debug.Assert(!_gd._mappedResources.ContainsKey(key));
                        if (resource is OpenGLBuffer buffer)
                        {
                            buffer.EnsureResourcesCreated();
                            void* mappedPtr;
                            BufferAccessMask accessMask = OpenGLFormats.VdToGLMapMode(mode);
                            if (_gd.Extensions.ARB_DirectStateAccess)
                            {
                                mappedPtr = glMapNamedBufferRange(buffer.Buffer, IntPtr.Zero, buffer.SizeInBytes, accessMask);
                                CheckLastError();
                            }
                            else
                            {
                                glBindBuffer(BufferTarget.CopyWriteBuffer, buffer.Buffer);
                                CheckLastError();

                                mappedPtr = glMapBufferRange(BufferTarget.CopyWriteBuffer, IntPtr.Zero, (IntPtr)buffer.SizeInBytes, accessMask);
                                CheckLastError();
                            }

                            MappedResourceInfoWithStaging info = new MappedResourceInfoWithStaging();
                            info.MappedResource = new MappedResource(
                                resource,
                                mode,
                                (IntPtr)mappedPtr,
                                buffer.SizeInBytes);
                            info.RefCount = 1;
                            info.Mode = mode;
                            _gd._mappedResources.Add(key, info);
                            result->Data = (IntPtr)mappedPtr;
                            result->DataSize = buffer.SizeInBytes;
                            result->RowPitch = 0;
                            result->DepthPitch = 0;
                            result->Succeeded = true;
                        }
                        else
                        {
                            OpenGLTexture texture = Util.AssertSubtype<MappableResource, OpenGLTexture>(resource);
                            texture.EnsureResourcesCreated();

                            Util.GetMipLevelAndArrayLayer(texture, subresource, out uint mipLevel, out uint arrayLayer);
                            Util.GetMipDimensions(texture, mipLevel, out uint mipWidth, out uint mipHeight, out uint mipDepth);

                            uint depthSliceSize = FormatHelpers.GetDepthPitch(
                                FormatHelpers.GetRowPitch(mipWidth, texture.Format),
                                mipHeight,
                                texture.Format);
                            uint subresourceSize = depthSliceSize * mipDepth;
                            int compressedSize = 0;

                            bool isCompressed = FormatHelpers.IsCompressedFormat(texture.Format);
                            if (isCompressed)
                            {
                                glGetTexLevelParameteriv(
                                    texture.TextureTarget,
                                    (int)mipLevel,
                                    GetTextureParameter.TextureCompressedImageSize,
                                    &compressedSize);
                                CheckLastError();
                            }

                            StagingBlock block = _gd._stagingMemoryPool.GetStagingBlock(subresourceSize);

                            uint packAlignment = 4;
                            if (!isCompressed)
                            {
                                packAlignment = FormatHelpers.GetSizeInBytes(texture.Format);
                            }

                            if (packAlignment < 4)
                            {
                                glPixelStorei(PixelStoreParameter.PackAlignment, (int)packAlignment);
                                CheckLastError();
                            }

                            if (mode == MapMode.Read || mode == MapMode.ReadWrite)
                            {
                                if (!isCompressed)
                                {
                                    // Read data into buffer.
                                    if (_gd.Extensions.ARB_DirectStateAccess)
                                    {
                                        int zoffset = texture.ArrayLayers > 1 ? (int)arrayLayer : 0;
                                        glGetTextureSubImage(
                                            texture.Texture,
                                            (int)mipLevel,
                                            0, 0, zoffset,
                                            mipWidth, mipHeight, mipDepth,
                                            texture.GLPixelFormat,
                                            texture.GLPixelType,
                                            subresourceSize,
                                            block.Data);
                                        CheckLastError();
                                    }
                                    else
                                    {
                                        for (uint layer = 0; layer < mipDepth; layer++)
                                        {
                                            uint curLayer = arrayLayer + layer;
                                            uint curOffset = depthSliceSize * layer;
                                            glGenFramebuffers(1, out uint readFB);
                                            CheckLastError();
                                            glBindFramebuffer(FramebufferTarget.ReadFramebuffer, readFB);
                                            CheckLastError();

                                            if (texture.ArrayLayers > 1 || texture.Type == TextureType.Texture3D)
                                            {
                                                glFramebufferTextureLayer(
                                                    FramebufferTarget.ReadFramebuffer,
                                                    GLFramebufferAttachment.ColorAttachment0,
                                                    texture.Texture,
                                                    (int)mipLevel,
                                                    (int)curLayer);
                                                CheckLastError();
                                            }
                                            else if (texture.Type == TextureType.Texture1D)
                                            {
                                                glFramebufferTexture1D(
                                                    FramebufferTarget.ReadFramebuffer,
                                                    GLFramebufferAttachment.ColorAttachment0,
                                                    TextureTarget.Texture1D,
                                                    texture.Texture,
                                                    (int)mipLevel);
                                                CheckLastError();
                                            }
                                            else
                                            {
                                                glFramebufferTexture2D(
                                                    FramebufferTarget.ReadFramebuffer,
                                                    GLFramebufferAttachment.ColorAttachment0,
                                                    TextureTarget.Texture2D,
                                                    texture.Texture,
                                                    (int)mipLevel);
                                                CheckLastError();
                                            }

                                            glReadPixels(
                                                0, 0,
                                                mipWidth, mipHeight,
                                                texture.GLPixelFormat,
                                                texture.GLPixelType,
                                                (byte*)block.Data + curOffset);
                                            CheckLastError();
                                            glDeleteFramebuffers(1, ref readFB);
                                            CheckLastError();
                                        }
                                    }
                                }
                                else // isCompressed
                                {
                                    if (texture.TextureTarget == TextureTarget.Texture2DArray
                                        || texture.TextureTarget == TextureTarget.Texture2DMultisampleArray
                                        || texture.TextureTarget == TextureTarget.TextureCubeMapArray)
                                    {
                                        // We only want a single subresource (array slice), so we need to copy
                                        // a subsection of the downloaded data into our staging block.

                                        uint fullDataSize = (uint)compressedSize;
                                        StagingBlock fullBlock = _gd._stagingMemoryPool.GetStagingBlock(fullDataSize);

                                        if (_gd.Extensions.ARB_DirectStateAccess)
                                        {
                                            glGetCompressedTextureImage(
                                                texture.Texture,
                                                (int)mipLevel,
                                                fullBlock.SizeInBytes,
                                                fullBlock.Data);
                                            CheckLastError();
                                        }
                                        else
                                        {
                                            _gd.TextureSamplerManager.SetTextureTransient(texture.TextureTarget, texture.Texture);
                                            CheckLastError();

                                            glGetCompressedTexImage(texture.TextureTarget, (int)mipLevel, fullBlock.Data);
                                            CheckLastError();
                                        }
                                        byte* sliceStart = (byte*)fullBlock.Data + (arrayLayer * subresourceSize);
                                        Buffer.MemoryCopy(sliceStart, block.Data, subresourceSize, subresourceSize);
                                        _gd._stagingMemoryPool.Free(fullBlock);
                                    }
                                    else
                                    {
                                        if (_gd.Extensions.ARB_DirectStateAccess)
                                        {
                                            glGetCompressedTextureImage(
                                                texture.Texture,
                                                (int)mipLevel,
                                                block.SizeInBytes,
                                                block.Data);
                                            CheckLastError();
                                        }
                                        else
                                        {
                                            _gd.TextureSamplerManager.SetTextureTransient(texture.TextureTarget, texture.Texture);
                                            CheckLastError();

                                            glGetCompressedTexImage(texture.TextureTarget, (int)mipLevel, block.Data);
                                            CheckLastError();
                                        }
                                    }
                                }
                            }

                            if (packAlignment < 4)
                            {
                                glPixelStorei(PixelStoreParameter.PackAlignment, 4);
                                CheckLastError();
                            }

                            uint rowPitch = FormatHelpers.GetRowPitch(mipWidth, texture.Format);
                            uint depthPitch = FormatHelpers.GetDepthPitch(rowPitch, mipHeight, texture.Format);
                            MappedResourceInfoWithStaging info = new MappedResourceInfoWithStaging();
                            info.MappedResource = new MappedResource(
                                resource,
                                mode,
                                (IntPtr)block.Data,
                                subresourceSize,
                                subresource,
                                rowPitch,
                                depthPitch);
                            info.RefCount = 1;
                            info.Mode = mode;
                            info.StagingBlock = block;
                            _gd._mappedResources.Add(key, info);
                            result->Data = (IntPtr)block.Data;
                            result->DataSize = subresourceSize;
                            result->RowPitch = rowPitch;
                            result->DepthPitch = depthPitch;
                            result->Succeeded = true;
                        }
                    }
                }
                catch
                {
                    result->Succeeded = false;
                    throw;
                }
                finally
                {
                    mre.Set();
                }
            }

            private void ExecuteUnmapResource(MappableResource resource, uint subresource, ManualResetEventSlim mre)
            {
                MappedResourceCacheKey key = new MappedResourceCacheKey(resource, subresource);
                lock (_gd._mappedResourceLock)
                {
                    MappedResourceInfoWithStaging info = _gd._mappedResources[key];
                    if (info.RefCount == 1)
                    {
                        if (resource is OpenGLBuffer buffer)
                        {
                            if (_gd.Extensions.ARB_DirectStateAccess)
                            {
                                glUnmapNamedBuffer(buffer.Buffer);
                                CheckLastError();
                            }
                            else
                            {
                                glBindBuffer(BufferTarget.CopyWriteBuffer, buffer.Buffer);
                                CheckLastError();

                                glUnmapBuffer(BufferTarget.CopyWriteBuffer);
                                CheckLastError();
                            }
                        }
                        else
                        {
                            OpenGLTexture texture = Util.AssertSubtype<MappableResource, OpenGLTexture>(resource);

                            if (info.Mode == MapMode.Write || info.Mode == MapMode.ReadWrite)
                            {
                                Util.GetMipLevelAndArrayLayer(texture, subresource, out uint mipLevel, out uint arrayLayer);
                                Util.GetMipDimensions(texture, mipLevel, out uint width, out uint height, out uint depth);

                                IntPtr data = (IntPtr)info.StagingBlock.Data;

                                _gd._commandExecutor.UpdateTexture(
                                    texture,
                                    data,
                                    0, 0, 0,
                                    width, height, depth,
                                    mipLevel,
                                    arrayLayer);
                            }

                            _gd.StagingMemoryPool.Free(info.StagingBlock);
                        }

                        _gd._mappedResources.Remove(key);
                    }
                }

                mre.Set();
            }

            private void CheckExceptions()
            {
                lock (_exceptionsLock)
                {
                    if (_exceptions.Count > 0)
                    {
                        Exception innerException = _exceptions.Count == 1
                            ? _exceptions[0]
                            : new AggregateException(_exceptions.ToArray());
                        _exceptions.Clear();
                        throw new VeldridException(
                            "Error(s) were encountered during the execution of OpenGL commands. See InnerException for more information.",
                            innerException);

                    }
                }
            }

            public MappedResource Map(MappableResource resource, MapMode mode, uint subresource)
            {
                CheckExceptions();

                MapParams mrp = new MapParams();
                mrp.Map = true;
                mrp.Subresource = subresource;
                mrp.MapMode = mode;

                ManualResetEventSlim mre = new ManualResetEventSlim(false);
                _workItems.Add(new ExecutionThreadWorkItem(resource, &mrp, mre));
                mre.Wait();
                if (!mrp.Succeeded)
                {
                    throw new VeldridException("Failed to map OpenGL resource.");
                }

                mre.Dispose();

                return new MappedResource(resource, mode, mrp.Data, mrp.DataSize, mrp.Subresource, mrp.RowPitch, mrp.DepthPitch);
            }

            internal void Unmap(MappableResource resource, uint subresource)
            {
                CheckExceptions();

                MapParams mrp = new MapParams();
                mrp.Map = false;
                mrp.Subresource = subresource;

                ManualResetEventSlim mre = new ManualResetEventSlim(false);
                _workItems.Add(new ExecutionThreadWorkItem(resource, &mrp, mre));
                mre.Wait();
                mre.Dispose();
            }

            public void ExecuteCommands(OpenGLCommandEntryList entryList)
            {
                CheckExceptions();
                entryList.Parent.OnSubmitted(entryList);
                _workItems.Add(new ExecutionThreadWorkItem(entryList));
            }

            internal void UpdateBuffer(DeviceBuffer buffer, uint offsetInBytes, StagingBlock stagingBlock)
            {
                CheckExceptions();

                _workItems.Add(new ExecutionThreadWorkItem(buffer, offsetInBytes, stagingBlock));
            }

            internal void UpdateTexture(Texture texture, uint argBlockId, uint dataBlockId)
            {
                CheckExceptions();

                _workItems.Add(new ExecutionThreadWorkItem(texture, argBlockId, dataBlockId));
            }

            internal void Run(Action a)
            {
                CheckExceptions();

                _workItems.Add(new ExecutionThreadWorkItem(a));
            }

            internal void Terminate()
            {
                CheckExceptions();

                _workItems.Add(new ExecutionThreadWorkItem(WorkItemType.TerminateAction));
            }

            internal void WaitForIdle()
            {
                ManualResetEventSlim mre = new ManualResetEventSlim();
                _workItems.Add(new ExecutionThreadWorkItem(mre, isFullFlush: false));
                mre.Wait();
                mre.Dispose();

                CheckExceptions();
            }

            internal void SetSyncToVerticalBlank(bool value)
            {
                _workItems.Add(new ExecutionThreadWorkItem(value));
            }

            internal void SwapBuffers()
            {
                _workItems.Add(new ExecutionThreadWorkItem(WorkItemType.SwapBuffers));
            }

            internal void FlushAndFinish()
            {
                ManualResetEventSlim mre = new ManualResetEventSlim();
                _workItems.Add(new ExecutionThreadWorkItem(mre, isFullFlush: true));
                mre.Wait();
                mre.Dispose();

                CheckExceptions();
            }

            internal void InitializeResource(OpenGLDeferredResource deferredResource)
            {
                InitializeResourceInfo info = new InitializeResourceInfo(deferredResource, new ManualResetEventSlim());
                _workItems.Add(new ExecutionThreadWorkItem(info));
                info.ResetEvent.Wait();
                info.ResetEvent.Dispose();

                if (info.Exception != null)
                {
                    throw info.Exception;
                }
            }
        }

        public enum WorkItemType : byte
        {
            Map,
            Unmap,
            ExecuteList,
            UpdateBuffer,
            UpdateTexture,
            GenericAction,
            TerminateAction,
            SetSyncToVerticalBlank,
            SwapBuffers,
            WaitForIdle,
            InitializeResource,
        }

        private unsafe struct ExecutionThreadWorkItem
        {
            public readonly WorkItemType Type;
            public readonly object Object0;
            public readonly object Object1;
            public readonly uint UInt0;
            public readonly uint UInt1;
            public readonly uint UInt2;

            public ExecutionThreadWorkItem(
                MappableResource resource,
                MapParams* mapResult,
                ManualResetEventSlim resetEvent)
            {
                Type = WorkItemType.Map;
                Object0 = resource;
                Object1 = resetEvent;

                Util.PackIntPtr((IntPtr)mapResult, out UInt0, out UInt1);
                UInt2 = 0;
            }

            public ExecutionThreadWorkItem(OpenGLCommandEntryList commandList)
            {
                Type = WorkItemType.ExecuteList;
                Object0 = commandList;
                Object1 = null;

                UInt0 = 0;
                UInt1 = 0;
                UInt2 = 0;
            }

            public ExecutionThreadWorkItem(DeviceBuffer updateBuffer, uint offsetInBytes, StagingBlock stagedSource)
            {
                Type = WorkItemType.UpdateBuffer;
                Object0 = updateBuffer;
                Object1 = null;

                UInt0 = offsetInBytes;
                UInt1 = stagedSource.Id;
                UInt2 = 0;
            }

            public ExecutionThreadWorkItem(Action a, bool isTermination = false)
            {
                Type = isTermination ? WorkItemType.TerminateAction : WorkItemType.GenericAction;
                Object0 = a;
                Object1 = null;

                UInt0 = 0;
                UInt1 = 0;
                UInt2 = 0;
            }

            public ExecutionThreadWorkItem(Texture texture, uint argBlockId, uint dataBlockId)
            {
                Type = WorkItemType.UpdateTexture;
                Object0 = texture;
                Object1 = null;

                UInt0 = argBlockId;
                UInt1 = dataBlockId;
                UInt2 = 0;
            }

            public ExecutionThreadWorkItem(ManualResetEventSlim mre, bool isFullFlush)
            {
                Type = WorkItemType.WaitForIdle;
                Object0 = mre;
                Object1 = null;

                UInt0 = isFullFlush ? 1u : 0u;
                UInt1 = 0;
                UInt2 = 0;
            }

            public ExecutionThreadWorkItem(bool value)
            {
                Type = WorkItemType.SetSyncToVerticalBlank;
                Object0 = null;
                Object1 = null;

                UInt0 = value ? 1u : 0u;
                UInt1 = 0;
                UInt2 = 0;
            }

            public ExecutionThreadWorkItem(WorkItemType type)
            {
                Type = type;
                Object0 = null;
                Object1 = null;

                UInt0 = 0;
                UInt1 = 0;
                UInt2 = 0;
            }

            public ExecutionThreadWorkItem(InitializeResourceInfo info)
            {
                Type = WorkItemType.InitializeResource;
                Object0 = info;
                Object1 = null;

                UInt0 = 0;
                UInt1 = 0;
                UInt2 = 0;
            }
        }

        private struct MapParams
        {
            public MapMode MapMode;
            public uint Subresource;
            public bool Map;
            public bool Succeeded;
            public IntPtr Data;
            public uint DataSize;
            public uint RowPitch;
            public uint DepthPitch;
        }

        internal struct MappedResourceInfoWithStaging
        {
            public int RefCount;
            public MapMode Mode;
            public MappedResource MappedResource;
            public StagingBlock StagingBlock;
        }

        private class InitializeResourceInfo
        {
            public OpenGLDeferredResource DeferredResource;
            public ManualResetEventSlim ResetEvent;
            public Exception Exception;

            public InitializeResourceInfo(OpenGLDeferredResource deferredResource, ManualResetEventSlim mre)
            {
                DeferredResource = deferredResource;
                ResetEvent = mre;
            }
        }
    }
}<|MERGE_RESOLUTION|>--- conflicted
+++ resolved
@@ -16,17 +16,12 @@
 {
     internal unsafe class OpenGLGraphicsDevice : GraphicsDevice
     {
-<<<<<<< HEAD
-        private ResourceFactory _resourceFactory;
+        private ResourceFactory _resourceFactory;
         private string _deviceName;
-=======
-        private ResourceFactory _resourceFactory;
-        private string _deviceName;
-        private string _vendorName;
-        private string _version;
-        private string _shadingLanguageVersion;
+        private string _vendorName;
+        private string _version;
+        private string _shadingLanguageVersion;
         private GraphicsApiVersion _apiVersion;
->>>>>>> 72af08c5
         private GraphicsBackend _backendType;
         private GraphicsDeviceFeatures _features;
         private uint _vao;
@@ -70,20 +65,12 @@
         private Swapchain _mainSwapchain;
 
         private bool _syncToVBlank;
-<<<<<<< HEAD
-
-        public int MajorVersion { get; private set; }
-        public int MinorVersion { get; private set; }
-
-        public override string DeviceName => _deviceName;
-=======
-
-        public override string DeviceName => _deviceName;
-
-        public override string VendorName => _vendorName;
-
-        public override GraphicsApiVersion ApiVersion => _apiVersion;
->>>>>>> 72af08c5
+
+        public override string DeviceName => _deviceName;
+
+        public override string VendorName => _vendorName;
+
+        public override GraphicsApiVersion ApiVersion => _apiVersion;
 
         public override GraphicsBackend BackendType => _backendType;
 
@@ -112,9 +99,9 @@
             }
         }
 
-        public string Version => _version;
-
-        public string ShadingLanguageVersion => _shadingLanguageVersion;
+        public string Version => _version;
+
+        public string ShadingLanguageVersion => _shadingLanguageVersion;
 
         public OpenGLTextureSamplerManager TextureSamplerManager => _textureSamplerManager;
 
@@ -145,17 +132,12 @@
             _deleteContext = platformInfo.DeleteContext;
             _swapBuffers = platformInfo.SwapBuffers;
             _setSyncToVBlank = platformInfo.SetSyncToVerticalBlank;
-<<<<<<< HEAD
-            LoadGetString(_glContext, platformInfo.GetProcAddress);
-            string version = Util.GetString(glGetString(StringName.Version));
-=======
             LoadGetString(_glContext, platformInfo.GetProcAddress);
             _version = Util.GetString(glGetString(StringName.Version));
-            _shadingLanguageVersion = Util.GetString(glGetString(StringName.ShadingLanguageVersion));
-            _vendorName = Util.GetString(glGetString(StringName.Vendor));
->>>>>>> 72af08c5
+            _shadingLanguageVersion = Util.GetString(glGetString(StringName.ShadingLanguageVersion));
+            _vendorName = Util.GetString(glGetString(StringName.Vendor));
             _deviceName = Util.GetString(glGetString(StringName.Renderer));
-            _backendType = _version.StartsWith("OpenGL ES") ? GraphicsBackend.OpenGLES : GraphicsBackend.OpenGL;
+            _backendType = _version.StartsWith("OpenGL ES") ? GraphicsBackend.OpenGLES : GraphicsBackend.OpenGL;
 
             LoadAllFunctions(_glContext, platformInfo.GetProcAddress, _backendType == GraphicsBackend.OpenGLES);
 
@@ -165,13 +147,13 @@
             glGetIntegerv(GetPName.MinorVersion, &minorVersion);
             CheckLastError();
 
-            GraphicsApiVersion.TryParseGLVersion(_version, out _apiVersion);
-            if (_apiVersion.Major != majorVersion ||
-                _apiVersion.Minor != minorVersion)
-            {
-                // This mismatch should never be hit in valid OpenGL implementations.
-                _apiVersion = new GraphicsApiVersion(majorVersion, minorVersion, 0, 0);
-            }
+            GraphicsApiVersion.TryParseGLVersion(_version, out _apiVersion);
+            if (_apiVersion.Major != majorVersion ||
+                _apiVersion.Minor != minorVersion)
+            {
+                // This mismatch should never be hit in valid OpenGL implementations.
+                _apiVersion = new GraphicsApiVersion(majorVersion, minorVersion, 0, 0);
+            }
 
             int extensionCount;
             glGetIntegerv(GetPName.NumExtensions, &extensionCount);
@@ -203,14 +185,14 @@
                 drawIndirect: drawIndirect,
                 drawIndirectBaseInstance: drawIndirect,
                 fillModeWireframe: _backendType == GraphicsBackend.OpenGL,
-                samplerAnisotropy: _extensions.AnisotropicFilter,
+                samplerAnisotropy: _extensions.AnisotropicFilter,
                 depthClipDisable: _backendType == GraphicsBackend.OpenGL,
                 texture1D: _backendType == GraphicsBackend.OpenGL,
                 independentBlend: _extensions.IndependentBlend,
                 structuredBuffer: _extensions.StorageBuffers,
                 subsetTextureView: _extensions.ARB_TextureView,
                 commandListDebugMarkers: _extensions.KHR_Debug || _extensions.EXT_DebugMarker,
-                bufferRangeBinding: _extensions.ARB_uniform_buffer_object,
+                bufferRangeBinding: _extensions.ARB_uniform_buffer_object,
                 shaderFloat64: _extensions.ARB_GpuShaderFp64);
 
             int uboAlignment;
@@ -973,7 +955,7 @@
             else
             {
                 msTimeout = (int)Math.Min(nanosecondTimeout / 1_000_000, int.MaxValue);
-            }
+            }
 
             ManualResetEvent[] events = GetResetEventArray(fences.Length);
             for (int i = 0; i < fences.Length; i++)
