--- conflicted
+++ resolved
@@ -336,9 +336,6 @@
                 options.SyncToVerticalBlank = swapchainDescription.Value.SyncToVerticalBlank;
             }
 
-<<<<<<< HEAD
-            if (swapchainDescription == null)
-=======
             glGenTextures(1, out uint copySrc);
             CheckLastError();
 
@@ -385,7 +382,6 @@
                 BlitFramebufferFilter.Nearest);
             CheckLastError();
             if (_backendType == GraphicsBackend.OpenGLES)
->>>>>>> 52059787
             {
                 if (!RuntimeInformation.IsOSPlatform(OSPlatform.Windows))
                 {
