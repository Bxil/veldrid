--- conflicted
+++ resolved
@@ -64,14 +64,7 @@
         /// <returns>True if all elements are equal; false otherswise.</returns>
         public bool Equals(ResourceLayoutElementDescription other)
         {
-<<<<<<< HEAD
-            return string.Equals(Name, other.Name)
-                && Kind == other.Kind
-                && Stages == other.Stages
-                && Options == other.Options;
-=======
             return Name == other.Name && Kind == other.Kind && Stages == other.Stages && Options == other.Options;
->>>>>>> eef83751
         }
 
         /// <summary>
