--- conflicted
+++ resolved
@@ -10,15 +10,10 @@
         private readonly MTLGraphicsDevice _gd;
         private UIView _uiView; // Valid only when a UIViewSwapchainSource is used.
         private bool _syncToVerticalBlank;
-<<<<<<< HEAD
-        public uint ImageIndex { get; private set; } = 0;
+        public uint ImageIndex { get; private set; }
 
-        public override Framebuffer Framebuffer => _framebuffers[0];
-=======
-        private CAMetalDrawable _drawable;
+        public override Framebuffer Framebuffer => _framebuffers[ImageIndex];
 
-        public override Framebuffer Framebuffer => _framebuffer;
->>>>>>> ec4f9946
         public override bool SyncToVerticalBlank
         {
             get => _syncToVerticalBlank;
@@ -35,7 +30,8 @@
 
         public override Framebuffer[] Framebuffers => _framebuffers;
 
-        public override uint LastAcquiredImage => throw new NotImplementedException();
+        // TODO: Just rename the other property.
+        public override uint LastAcquiredImage => ImageIndex;
 
         public MTLSwapchain(MTLGraphicsDevice gd, ref SwapchainDescription description)
         {
@@ -107,7 +103,6 @@
 
             SetSyncToVerticalBlank(_syncToVerticalBlank);
 
-            AcquireNextImage();
         }
 
         public override void Resize(uint width, uint height)
@@ -132,7 +127,7 @@
                 _metalLayer.frame = _uiView.frame;
             }
 
-            ImageIndex = 0;
+            ImageIndex = (uint)_framebuffers.Length - 1;
             AcquireNextImage();
         }
 
